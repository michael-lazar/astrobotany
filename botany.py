--- conflicted
+++ resolved
@@ -45,10 +45,6 @@
 
 # build ascii trees
 
-<<<<<<< HEAD
-=======
-
->>>>>>> 60b52372
 
 # def display_update:
 #     myscreen = curses.initscr()
